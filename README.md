# Tropykus.js Library

A JavaScript SDK for Ethereum and the Tropykus Protocol. Wraps around [Ethers.js](https://github.com/ethers-io/ethers.js/). Works in the **web browser** and **Node.js**.

<<<<<<< HEAD
[Tropykus.js Documentation](https://compound.finance/docs/compound-js)
=======
A JavaScript SDK for Ethereum and the Compound Protocol. Wraps around [Ethers.js](https://github.com/ethers-io/ethers.js/). Works in the **web browser** and **Node.js**.

[Compound.js Documentation](https://docs.compound.finance/compound-js/)
>>>>>>> 403eadd6

This SDK is in **open beta**, and is constantly under development. **USE AT YOUR OWN RISK**.

## Ethereum Read & Write

JSON RPC based Ethereum **read** and **write**.

### Read

```js
const Tropykus = require("@tropykus/tropykus-js"); // in Node.js
const kDOCAddress = Tropykus.util.getAddress(Tropykus.kDOC);

(async function () {
	let supplyRatePerBlock = await Tropykus.eth.read(
		kDOCAddress,
		"function supplyRatePerBlock() returns (uint)",
		[], // [optional] parameters
		{} // [optional] call options, provider, network, ethers.js "overrides"
	);

	console.log("DOC supplyRatePerBlock:", supplyRatePerBlock.toString());
})().catch(console.error);
```

### Write

```js
const toAddress = "0xa0df350d2637096571F7A701CBc1C5fdE30dF76A";

(async function () {
	const trx = await Tropykus.eth.trx(
		toAddress,
		"function send() external payable",
		[],
		{
			value: Tropykus._ethers.utils.parseEther("1.0"), // 1 ETH
			provider: window.ethereum, // in a web browser
		}
	);

	const toAddressEthBalance = await Tropykus.eth.getBalance(toAddress);
})().catch(console.error);
```

## Tropykus Protocol

Simple methods for using the Tropykus protocol.

```js
const tropykus = new Tropykus(window.ethereum); // in a web browser

// Ethers.js overrides are an optional 3rd parameter for `supply`
// const trxOptions = { gasLimit: 250000, mantissa: false };

(async function () {
	console.log("Supplying RBTC to the Tropykus protocol...");
	const trx = await tropykus.supply(Tropykus.RBTC, 1);
	console.log("Ethers.js transaction object", trx);
})().catch(console.error);
```

## Install / Import

Web Browser

```html
<script
	type="text/javascript"
	src="https://cdn.jsdelivr.net/npm/@compound-finance/compound-js@latest/dist/browser/compound.min.js"
></script>

<script type="text/javascript">
	window.Tropykus; // or `Tropykus`
</script>
```

Node.js

```
<<<<<<< HEAD
npm install @tropykus/tropykus-js
=======
npm install ethers @compound-finance/compound-js
>>>>>>> 403eadd6
```

```js
const Tropykus = require("@tropykus/tropykus-js");

// or, when using ES6

import Tropykus from "@tropykus/tropykus-js";
```

## More Code Examples

<<<<<<< HEAD
See the docblock comments above each function definition or the official [Tropykus.js Documentation](https://compound.finance/docs/compound-js).
=======
See the docblock comments above each function definition or the official [Compound.js Documentation](https://docs.compound.finance/compound-js/).
>>>>>>> 403eadd6

## Instance Creation

The following are valid Ethereum providers for initialization of the SDK (v2 and Comet instance).

```js
var tropykus = new Tropykus(window.ethereum); // web browser

var tropykus = new Tropykus('http://127.0.0.1:8545'); // HTTP provider

var tropykus = new Tropykus(); // Uses Ethers.js fallback mainnet (for testing only)

<<<<<<< HEAD
var tropykus = new Tropykus('https://public-node.testnet.rsk.co'); // Uses Ethers.js fallback (for testing only)
=======
var compound = new Compound('goerli'); // Uses Ethers.js fallback (for testing only)
>>>>>>> 403eadd6

// Init with private key (server side)
var tropykus = new Tropykus('https://public-node.rsk.co', {
  privateKey: '0x_your_private_key_', // preferably with environment variable
});

// Init with HD mnemonic (server side)
var tropykus = new Tropykus('https://public-node.rsk.co' {
  mnemonic: 'clutch captain shoe...', // preferably with environment variable
});
```

### Comet

Compound III (Comet) object initialization. The constructor accepts the same parameters as the `Compound` constructor. An error will be thrown initially and whenever a method is called if the provider does not match the network of the specific Comet deployment. The SDK constants as well as a method in the Comet documentation note the Comet deployments that Compound.js supports.

```js
var compound = new Compound(window.ethereum);
var comet = compound.comet.MAINNET_USDC(); // provider from `compound` will be used unless on is explicitly passed
```

## Constants and Contract Addresses

Names of contracts, their addresses, ABIs, token decimals, and more can be found in `/src/constants.ts`. Addresses, for all networks, can be easily fetched using the `getAddress` function, combined with contract name constants.

```js
console.log(Tropykus.DAI, Tropykus.ETH, Tropykus.cETH);
// DAI, ETH, cETH

<<<<<<< HEAD
const cUsdtAddress = Tropykus.util.getAddress(Tropykus.cUSDT);
// Mainnet cUSDT address. Second parameter can be a network like 'ropsten'.
=======
const cUsdtAddress = Compound.util.getAddress(Compound.cUSDT);
// Mainnet cUSDT address. Second parameter can be a network like 'goerli'.
>>>>>>> 403eadd6
```

## Mantissas

Parameters of number values can be plain numbers or their scaled up mantissa values. There is a transaction option boolean to tell the SDK what the developer is passing.

```js
// 1 Dai
await tropykus.borrow(Tropykus.DAI, "1000000000000000000", { mantissa: true });

// `mantissa` defaults to false if it is not specified or if an options object is not passed
await tropykus.borrow(Tropykus.DAI, 1, { mantissa: false });
```

## Transaction Options

Each method that interacts with the blockchain accepts a final optional parameter for overrides, much like [Ethers.js overrides](https://docs.ethers.io/ethers.js/v5-beta/api-contract.html#overrides).

```js
// The options object itself and all options are optional
const trxOptions = {
	mantissa, // Boolean, parameters array arg of 1 ETH would be '1000000000000000000' (true) vs 1 (false)
	abi, // Definition string or an ABI array from a solc build
	provider, // JSON RPC string, Web3 object, or Ethers.js fallback network (string)
	network, // Ethers.js fallback network provider, "provider" has precedence over "network"
	from, // Address that the Ethereum transaction is send from
	gasPrice, // Ethers.js override `Tropykus._ethers.utils.parseUnits('10.0', 'gwei')`
	gasLimit, // Ethers.js override - see https://docs.ethers.io/ethers.js/v5-beta/api-contract.html#overrides
	value, // Number or string
	data, // Number or string
	chainId, // Number
	nonce, // Number
	privateKey, // String, meant to be used with `Tropykus.eth.trx` (server side)
	mnemonic, // String, meant to be used with `Tropykus.eth.trx` (server side)
};
```

<<<<<<< HEAD
## API

TODO: UPDATE

=======
>>>>>>> 403eadd6
## Test

Tests are available in `./test/*.test.js`. The tests are configured in `./test/index.js`. Methods are tested using a forked chain using ganache-core. A JSON RPC provider URL needs to be configured as an environment variable before running the tests (`MAINNET_PROVIDER_URL`). Archive state must be available to run the tests. For free archive node access, get a provider URL from [Alchemy](http://alchemy.com/).

```
## Run all tests
npm test

## Run a single test (Mocha JS grep option)
npm test -- -g 'runs eth.getBalance'
```

## Build for Node.js & Web Browser

```
git clone git@github.com:@tropykus/tropykus-js.git
cd tropykus-js/
npm install
npm run build
```

### Web Browser Build

```html
<!-- Local build (do `npm install` first) -->
<script type="text/javascript" src="./dist/browser/tropykus.min.js"></script>

<!-- Public NPM -> jsdeliver build -->
<script
	type="text/javascript"
	src="https://cdn.jsdelivr.net/npm/@tropykus/tropykus-js@latest/dist/browser/tropykus.min.js"
></script>
```

### Node.js Build

```js
// Local build (do `npm install` first)
const Tropykus = require("./dist/nodejs/index.js");

// Public NPM build
const Tropykus = require("@tropykus/tropykus-js");
```<|MERGE_RESOLUTION|>--- conflicted
+++ resolved
@@ -2,13 +2,7 @@
 
 A JavaScript SDK for Ethereum and the Tropykus Protocol. Wraps around [Ethers.js](https://github.com/ethers-io/ethers.js/). Works in the **web browser** and **Node.js**.
 
-<<<<<<< HEAD
 [Tropykus.js Documentation](https://compound.finance/docs/compound-js)
-=======
-A JavaScript SDK for Ethereum and the Compound Protocol. Wraps around [Ethers.js](https://github.com/ethers-io/ethers.js/). Works in the **web browser** and **Node.js**.
-
-[Compound.js Documentation](https://docs.compound.finance/compound-js/)
->>>>>>> 403eadd6
 
 This SDK is in **open beta**, and is constantly under development. **USE AT YOUR OWN RISK**.
 
@@ -89,11 +83,7 @@
 Node.js
 
 ```
-<<<<<<< HEAD
 npm install @tropykus/tropykus-js
-=======
-npm install ethers @compound-finance/compound-js
->>>>>>> 403eadd6
 ```
 
 ```js
@@ -106,11 +96,7 @@
 
 ## More Code Examples
 
-<<<<<<< HEAD
 See the docblock comments above each function definition or the official [Tropykus.js Documentation](https://compound.finance/docs/compound-js).
-=======
-See the docblock comments above each function definition or the official [Compound.js Documentation](https://docs.compound.finance/compound-js/).
->>>>>>> 403eadd6
 
 ## Instance Creation
 
@@ -123,11 +109,7 @@
 
 var tropykus = new Tropykus(); // Uses Ethers.js fallback mainnet (for testing only)
 
-<<<<<<< HEAD
 var tropykus = new Tropykus('https://public-node.testnet.rsk.co'); // Uses Ethers.js fallback (for testing only)
-=======
-var compound = new Compound('goerli'); // Uses Ethers.js fallback (for testing only)
->>>>>>> 403eadd6
 
 // Init with private key (server side)
 var tropykus = new Tropykus('https://public-node.rsk.co', {
@@ -157,13 +139,8 @@
 console.log(Tropykus.DAI, Tropykus.ETH, Tropykus.cETH);
 // DAI, ETH, cETH
 
-<<<<<<< HEAD
 const cUsdtAddress = Tropykus.util.getAddress(Tropykus.cUSDT);
 // Mainnet cUSDT address. Second parameter can be a network like 'ropsten'.
-=======
-const cUsdtAddress = Compound.util.getAddress(Compound.cUSDT);
-// Mainnet cUSDT address. Second parameter can be a network like 'goerli'.
->>>>>>> 403eadd6
 ```
 
 ## Mantissas
@@ -201,13 +178,10 @@
 };
 ```
 
-<<<<<<< HEAD
 ## API
 
 TODO: UPDATE
 
-=======
->>>>>>> 403eadd6
 ## Test
 
 Tests are available in `./test/*.test.js`. The tests are configured in `./test/index.js`. Methods are tested using a forked chain using ganache-core. A JSON RPC provider URL needs to be configured as an environment variable before running the tests (`MAINNET_PROVIDER_URL`). Archive state must be available to run the tests. For free archive node access, get a provider URL from [Alchemy](http://alchemy.com/).
