/**
 * @file Utility
 * @desc These methods are helpers for the Compound class.
 */

import { address, abi } from "./constants";
import { AbiType } from "./types";

/* eslint-disable */

let _request: any;
let http: any;
let https: any;

function _nodeJsRequest(options: any) {
	return new Promise<any>((resolve, reject) => {
		let url = options.url || options.hostname;

		// Use 'https' if the protocol is not specified in 'options.hostname'
		if (url.indexOf("http://") !== 0 && url.indexOf("https://") !== 0) {
			url = "https://" + url;
		}

		// Choose the right module based on the protocol in 'options.hostname'
		const httpOrHttps = url.indexOf("http://") === 0 ? http : https;

		// Remove the 'http://' so the native node.js module will understand
		options.hostname = url.split("://")[1];

		let body = "";
		const req = httpOrHttps.request(options, (res: any) => {
			res.on("data", (bodyBuffer: any) => {
				body += bodyBuffer.toString();
			});
			res.on("end", () => {
				resolve({
					status: res.statusCode,
					statusText: res.statusMessage,
					body,
				});
			});
		});

		req.on("timeout", () => {
			req.abort();
			return reject({
				status: 408,
				statusText: "Client HTTP request timeout limit reached.",
			});
		});

		req.on("error", (err: any) => {
			if (req.aborted) return;

			if (err !== null && err.toString() === "[object Object]") {
				console.error(JSON.stringify(err));
			} else {
				console.error(err);
			}

			return reject();
		});

		if (options.body) {
			req.write(JSON.stringify(options.body));
		}

		req.end();
	});
}

function _webBrowserRequest(options: any) {
	return new Promise((resolve, reject) => {
		const xhr = new XMLHttpRequest();
		let contentTypeIsSet = false;
		options = options || {};
		const method = options.method || "GET";
		let url = options.url || options.hostname;
		url += typeof options.path === "string" ? options.path : "";

		if (typeof url !== "string") {
			return reject("HTTP Request: Invalid URL.");
		}

		// Use 'https' if the protocol is not specified in 'options.hostname'
		if (url.indexOf("http://") !== 0 && url.indexOf("https://") !== 0) {
			url = "https://" + url;
		}

		xhr.open(method, url);

		for (const header in options.headers) {
			if ({}.hasOwnProperty.call(options.headers, header)) {
				const lcHeader = header.toLowerCase();
				contentTypeIsSet =
					lcHeader === "content-type" ? true : contentTypeIsSet;
				xhr.setRequestHeader(header, options.headers[header]);
			}
		}

		if (!contentTypeIsSet) {
			xhr.setRequestHeader("Content-type", "application/x-www-form-urlencoded");
		}

		xhr.onload = function () {
			let body;
			if (xhr.status >= 100 && xhr.status < 400) {
				try {
					JSON.parse(xhr.response);
					body = xhr.response;
				} catch (e) {
					body = xhr.statusText;
				}

				return resolve({
					status: xhr.status,
					statusText: xhr.statusText,
					body,
				});
			} else {
				return reject({
					status: xhr.status,
					statusText: xhr.statusText,
				});
			}
		};

		if (method !== "GET") {
			xhr.send(JSON.stringify(options.body));
		} else {
			xhr.send();
		}
	});
}

try {
	window;
	_request = _webBrowserRequest;
} catch (e) {
	http = require("http");
	https = require("https");
	_request = _nodeJsRequest;
}

/**
 * A generic HTTP request method that works in Node.js and the Web Browser.
 *
 * @param {object} options HTTP request options. See Node.js http.request
 *     documentation for details.
 *
 * @hidden
 *
 * @returns {Promise<object>} Returns a promise and eventually an HTTP response
 *     (JavaScript object).
 */
export function request(options: any): Promise<any> {
	return _request.apply(null, [options]);
}

/* eslint-enable */

/**
 * Gets the contract address of the named contract. This method supports
 *     contracts used by the Compound Protocol.
 *
 * @param {string} contract The name of the contract.
 * @param {string} [network] Optional name of the Ethereum network. Main net and
 *     all the popular public test nets are supported.
 *
 * @returns {string} Returns the address of the contract.
 *
 * @example
 * ```
 * console.log('cETH Address: ', Compound.util.getAddress(Compound.cETH));
 * ```
 */
export function getAddress(contract: string, network = "mainnet"): string {
	return address[network][contract];
}

/**
 * Gets a contract ABI as a JavaScript array. This method supports
 *     contracts used by the Compound Protocol.
 *
 * @param {string} contract The name of the contract.
 *
 * @returns {Array} Returns the ABI of the contract as a JavaScript array.
 *
 * @example
 * ```
 * console.log('cETH ABI: ', Compound.util.getAbi('cEther'));
 * ```
 */
export function getAbi(contract: string): AbiType[] {
	return abi[contract];
}

/**
 * Gets the name of an Ethereum network based on its chain ID. This method 
 *     returns information only for chains that have a Compound deployment.
 *
 * @param {string} chainId The chain ID of the network.
 *
 * @returns {string} Returns the name of the Ethereum network.
 *
 * @example
 * ```
 * console.log('Goerli : ', Compound.util.getNetNameWithChainId(5));
 * ```
 */
<<<<<<< HEAD
export function getNetNameWithChainId(chainId: number): string {
	const networks = {
		1: "mainnet",
		3: "ropsten",
		4: "rinkeby",
		5: "goerli",
		42: "kovan",
		30: "rsk_mainnet",
		31: "rsk_testnet",
	};
	return networks[chainId];
=======
export function getNetNameWithChainId(chainId: number) : string {
  const networks = {

    // From https://github.com/ethers-io/ethers.js/blob/main/src.ts/providers/network.ts

    1:        'mainnet',
    5:        'goerli',
    // 11155111: 'sepolia',
    // 61:       'classic',
    // 6:        'classicKotti',
    // 100:      'xdai',
    // 10:       'optimism',
    420:      'optimism-goerli',
    42161:    'arbitrum',
    421613:   'arbitrum-goerli',
    137:      'matic',
    80001:    'maticmum',
    // 56:       'bnb',
    // 97:       'bnbt',

    // Not included in ethers. Made up here.

    // 43114:    'ava',
    43113:    'ava-fuji',
    // 250:      'fantom',
    // 4002:     'fantom-testnet',
    8453:     'base',
    84531:    'base-goerli',
    // 59140:    'linea-goerli',
    // 1101:     'matic-zkevm',
    // 1442:     'matic-zkevm-testnet',
  };

  if (networks[chainId] === undefined) {
    throw Error('Util.getNetNameWithChainId invalid chainId.');
  } else {
    return networks[chainId];
  }
>>>>>>> 403eadd6
}<|MERGE_RESOLUTION|>--- conflicted
+++ resolved
@@ -196,7 +196,7 @@
 }
 
 /**
- * Gets the name of an Ethereum network based on its chain ID. This method 
+ * Gets the name of an Ethereum network based on its chain ID. This method
  *     returns information only for chains that have a Compound deployment.
  *
  * @param {string} chainId The chain ID of the network.
@@ -208,7 +208,6 @@
  * console.log('Goerli : ', Compound.util.getNetNameWithChainId(5));
  * ```
  */
-<<<<<<< HEAD
 export function getNetNameWithChainId(chainId: number): string {
 	const networks = {
 		1: "mainnet",
@@ -220,44 +219,4 @@
 		31: "rsk_testnet",
 	};
 	return networks[chainId];
-=======
-export function getNetNameWithChainId(chainId: number) : string {
-  const networks = {
-
-    // From https://github.com/ethers-io/ethers.js/blob/main/src.ts/providers/network.ts
-
-    1:        'mainnet',
-    5:        'goerli',
-    // 11155111: 'sepolia',
-    // 61:       'classic',
-    // 6:        'classicKotti',
-    // 100:      'xdai',
-    // 10:       'optimism',
-    420:      'optimism-goerli',
-    42161:    'arbitrum',
-    421613:   'arbitrum-goerli',
-    137:      'matic',
-    80001:    'maticmum',
-    // 56:       'bnb',
-    // 97:       'bnbt',
-
-    // Not included in ethers. Made up here.
-
-    // 43114:    'ava',
-    43113:    'ava-fuji',
-    // 250:      'fantom',
-    // 4002:     'fantom-testnet',
-    8453:     'base',
-    84531:    'base-goerli',
-    // 59140:    'linea-goerli',
-    // 1101:     'matic-zkevm',
-    // 1442:     'matic-zkevm-testnet',
-  };
-
-  if (networks[chainId] === undefined) {
-    throw Error('Util.getNetNameWithChainId invalid chainId.');
-  } else {
-    return networks[chainId];
-  }
->>>>>>> 403eadd6
 }